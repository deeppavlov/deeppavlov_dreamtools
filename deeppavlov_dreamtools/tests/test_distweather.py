--- conflicted
+++ resolved
@@ -16,12 +16,6 @@
     yield Path(pytestconfig.getoption("dream_root"))
 
 
-<<<<<<< HEAD
-def test_if_dream_weather_dist_exists(dream_weather_dist_dir) -> None:
-    assert (
-        dream_weather_dist_dir.exists()
-    ), f"There is no directory at path: {dream_weather_dist_dir}"
-=======
 @pytest.fixture(scope="module")
 def create_weather_dist(dream_root_dir):
     template_name = "dream"
@@ -88,37 +82,17 @@
 
 def test_if_dream_weather_dist_exists(dream_weather_dist_dir) -> None:
     assert dream_weather_dist_dir.exists(), f"There is no directory at path: {dream_weather_dist_dir}"
->>>>>>> bd208882
+
+
+def test_dist_file_in_dream_directory(file: str, dream_weather_dist_dir, files_in_dream_weather_dist_dir) -> None:
+    assert file in files_in_dream_weather_dist_dir, f"The file {file} is not in the right directory"
 
 
 @pytest.mark.parametrize(
     "file",
     ["dev.yml", "docker-compose.override.yml", "pipeline_conf.json", "proxy.yml"],
 )
-<<<<<<< HEAD
-def test_dist_file_in_dream_directory(
-    file: str, dream_weather_dist_dir, files_in_dream_weather_dist_dir
-) -> None:
-    assert (
-        file in files_in_dream_weather_dist_dir
-    ), f"The file {file} is not in the right directory"
-=======
-def test_dist_file_in_dream_directory(file: str, dream_weather_dist_dir, files_in_dream_weather_dist_dir) -> None:
-    assert file in files_in_dream_weather_dist_dir, f"The file {file} is not in the right directory"
->>>>>>> bd208882
-
-
-@pytest.mark.parametrize(
-    "file",
-    ["dev.yml", "docker-compose.override.yml", "pipeline_conf.json", "proxy.yml"],
-)
-<<<<<<< HEAD
-def test_dream_weather_dist_corresponds_ground_truth_files(
-    file: str, dream_weather_dist_dir
-) -> None:
-=======
 def test_dream_weather_dist_corresponds_ground_truth_files(file: str, dream_weather_dist_dir) -> None:
->>>>>>> bd208882
     """
     Test if built files are equal to ground-truth files that are based in `ground_truth_path`.
     If files aren't equal test shows which lines differ and prints those two different lines.
@@ -128,9 +102,7 @@
         dream_weather_dist_dir (Path): path to root Dream directory
     """
     config_path = dream_weather_dist_dir / file
-    ground_truth_path = (
-        Path(__file__).parents[1] / "static" / "dream_weather_dist_configs" / file
-    )
+    ground_truth_path = Path(__file__).parents[1] / "static" / "dream_weather_dist_configs" / file
 
     with open(ground_truth_path) as ground_truth_file:
         with open(config_path) as dist_file:
@@ -144,11 +116,4 @@
                 if ground_truth_text[i] != dist_file_text[i]:
                     print(f"{ground_truth_text[i]} != {dist_file_text[i]}")
                     differ_lines.append(i + 1)
-
-<<<<<<< HEAD
-            assert (
-                not differ_lines
-            ), f"built-file {file} differs from the ground_truth_file at lines: {differ_lines} "
-=======
-            assert not differ_lines, f"built-file {file} differs from the ground_truth_file at lines: {differ_lines} "
->>>>>>> bd208882
+            assert not differ_lines, f"built-file {file} differs from the ground_truth_file at lines: {differ_lines} "