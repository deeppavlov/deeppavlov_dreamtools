import datetime
import json
import re
from pathlib import Path
from shutil import copytree
<<<<<<< HEAD
from typing import Union, Any, Optional, Tuple, Dict, List, Literal
from copy import deepcopy
=======
from typing import Union, Any, Optional, Tuple, Dict, List, Literal, Generator
>>>>>>> ab561141

import yaml

from deeppavlov_dreamtools.distconfigs.generics import (
    PipelineConf,
    ComposeOverride,
    ComposeDev,
    ComposeProxy,
    AnyConfig,
    AnyConfigType,
    PipelineConfServiceList,
    PipelineConfService,
    PipelineConfConnector,
    ComposeContainer,
    ComposeDevContainer,
    AnyContainer,
    ComposeLocal,
    DeploymentDefinition,
    ComposeLocalContainer,
    ContainerBuildDefinition,
    DeploymentDefinitionResources,
    DeploymentDefinitionResourcesArg,
    Component,
    ComponentMetadata,
    AnyComposeConfig,
)
from deeppavlov_dreamtools.distconfigs import const
from deeppavlov_dreamtools.utils import parse_connector_url


class BaseDreamConfig:
    """
    Base class which wraps a generic config model.

    Implements basic loaders and dumpers and defines constant class attributes.
    """

    DEFAULT_FILE_NAME: str
    GENERIC_MODEL: AnyConfig

    def __init__(self, config: AnyConfig):
        self.config = config

    @staticmethod
    def load(path: Union[Path, str]):
        raise NotImplementedError("Override this function")

    @staticmethod
    def dump(data: Any, path: Union[Path, str], overwrite: bool = False) -> Path:
        raise NotImplementedError("Override this function")

    @classmethod
    def from_path(cls, path: Union[str, Path]):
        """
        Loads config from file path

        Args:
            path: path to config file

        Returns:
            Dream config instance

        """
        data = cls.load(path)
        config = cls.GENERIC_MODEL.parse_obj(data)
        return cls(config)

    def to_path(self, path: Union[str, Path], overwrite: bool = False):
        """
        Saves config to file path

        Args:
            path: path to config file
            overwrite: if True, overwrites existing file

        Returns:
            path to config file

        """

        # Until .dict() with jsonable type serialization is implemented
        # we will have to use this workaround
        # https://github.com/samuelcolvin/pydantic/issues/1409
        config = json.loads(self.config.json(exclude_none=True))
        return self.dump(config, path, overwrite)

    @classmethod
    def from_dist(cls, dist_path: Union[str, Path]):
        """
        Loads config with default name from Dream distribution path

        Args:
            dist_path: path to Dream distribution

        Returns:
            Dream config instance

        """

        data = cls.load(Path(dist_path).resolve() / cls.DEFAULT_FILE_NAME)
        config = cls.GENERIC_MODEL.parse_obj(data)
        return cls(config)

    def to_dist(self, dist_path: Union[str, Path], overwrite: bool = False):
        """Saves config with default name to Dream distribution path

        Args:
            dist_path: path to Dream distribution
            overwrite: if True, overwrites existing file

        Returns:
            path to config file

        """

        # Until .dict() with jsonable type serialization is implemented
        # we will have to use this workaround
        # https://github.com/samuelcolvin/pydantic/issues/1409
        config = json.loads(self.config.json(exclude_none=True))
        path = Path(dist_path) / self.DEFAULT_FILE_NAME
        return self.dump(config, path, overwrite)

    def filter_services(self, include_names: list):
        """
        Filters services by name

        Args:
            include_names: only services with these names will be included

        Returns:

        """
        raise NotImplementedError("Override this function")


class JsonDreamConfig(BaseDreamConfig):
    """
    Base class which wraps a JSON config model.

    Implements or overrides common methods for JSON configs.
    """

    @staticmethod
    def load(path: Union[Path, str]):
        with open(path, "r", encoding="utf-8") as json_f:
            data = json.load(json_f)

        return data

    @staticmethod
    def dump(data: Any, path: Union[Path, str], overwrite: bool = False):
        mode = "w" if overwrite else "x"
        with open(path, mode, encoding="utf-8") as yml_f:
            json.dump(data, yml_f, indent=4)

        return path

    def filter_services(self, include_names: list):
        raise NotImplementedError("Override this function")


class YmlDreamConfig(BaseDreamConfig):
    """
    Base class which wraps a YML config model.

    Implements or overrides common methods for YML configs.
    """

    @staticmethod
    def load(path: Union[Path, str]):
        with open(path, "r", encoding="utf-8") as yml_f:
            data = yaml.load(yml_f, yaml.FullLoader)

        return data

    @staticmethod
    def dump(data: Any, path: Union[Path, str], overwrite: bool = False):
        mode = "w" if overwrite else "x"
        with open(path, mode, encoding="utf-8") as yml_f:
            yaml.dump(data, yml_f)

        return path

    def get_service(self, name: str) -> AnyContainer:
        return self.config.services.get(name)

    def iter_services(self):
        for s_name, s_definition in self.config.services.items():
            yield s_name, s_definition

    def filter_services(self, names: list):
        model_dict = {
            "version": self.config.version,
            "services": {k: v for k, v in self.config.services.items() if k in names},
        }
        config = self.GENERIC_MODEL.parse_obj(model_dict)
        return names, self.__class__(config)

    def add_service(self, name: str, definition: AnyContainer, inplace: bool = False):
        """
        Adds service to config

        Args:
            name: service name
            definition: generic service object
            inplace: if True, updates the config instance, returns a new copy of config instance otherwise

        Returns:
            config instance
        """
        services = self.config.copy().services
        services[name] = definition

        model_dict = {
            "version": self.config.version,
            "services": services,
        }
        config = self.GENERIC_MODEL.parse_obj(model_dict)
        if inplace:
            self.config = config
            value = self
        else:
            value = self.__class__(config)
        return value

    def remove_service(self, name: str, inplace: bool = False):
        """
        Removes service from config.

        Args:
            name: service name
            inplace: if True, updates the config instance, returns a new copy of config instance otherwise
        Returns:
            config instance
        """
        services = self.config.copy().services

        try:
            del services[name]
        except KeyError:
            raise KeyError(f"{name} is not in the service list")

        model_dict = {
            "version": self.config.version,
            "services": services,
        }
        config = self.GENERIC_MODEL.parse_obj(model_dict)
        if inplace:
            self.config = config
            value = self
        else:
            value = self.__class__(config)
        return value


class DreamPipeline(JsonDreamConfig):
    """
    Main class which wraps a ``pipeline_conf.json`` config model.

    Implements or overrides methods specific to the pipeline config.
    """

    DEFAULT_FILE_NAME = "pipeline_conf.json"
    GENERIC_MODEL = PipelineConf

    # @property
    # def container_names(self):
    #     for s in self._config.services.flattened_dict.values():
    #         host, _, _ = _parse_connector_url(s.connector_url)
    #         if host:
    #             yield host

    # def discover_host_port_endpoint(self, service: str):
    #     try:
    #         url = self._config.services.flattened_dict[service].connector_url
    #         host, port, endpoint = _parse_connector_url(url)
    #     except KeyError:
    #         raise KeyError(f"{service} not found in pipeline!")
    #
    #     return host, port, endpoint

    def _filter_services_by_name(self, names: list):
        for service_group in self.config.services.editable_groups:
            services = getattr(self.config.services, service_group)
            for service_name, service in services.items():
                if hasattr(service.connector, "url"):
                    url = service.connector.url
                    if url:
                        host, port, endpoint = parse_connector_url(url)
                        if host in names:
                            yield service_group, service_name, service
                else:
                    service_name = service_name.replace("_", "-")
                    if service_name in names:
                        yield service_group, service_name, service

    def _recursively_parse_requirements(self, service: PipelineConfService):
        previous_services = service.previous_services or []
        required_previous_services = service.required_previous_services or []

        for required_service_name in previous_services + required_previous_services:
            required_service_parts = required_service_name.split(".", maxsplit=1)
            if len(required_service_parts) > 1:
                required_group, required_name = required_service_parts
                service_group = getattr(self.config.services, required_group)
                required_service = service_group[required_name]
                yield required_group, required_name, required_service
                yield from self._recursively_parse_requirements(required_service)

    def resolve_container_name(self, connector: Union[str, PipelineConfConnector]):
        """Resolves container name for the provided connector by recursively parsing it

        Args:
            connector: instance of PipelineConfConnector

        Returns:
            container name or None
        """
        if isinstance(connector, str) and connector.startswith("connectors"):
            connector_name = connector.split(".", maxsplit=1)[-1]
            connector = self.config.connectors[connector_name]

        try:
            url = connector.url
        except AttributeError:
            name = None
        else:
            try:
                host, port, endpoint = parse_connector_url(url)
            except ValueError:
                name = None
            else:
                name = host

        return name

    def iter_services(self) -> Generator[Tuple[str, str, PipelineConfService], None, None]:
        for service_group in self.config.services.editable_groups:
            services = getattr(self.config.services, service_group)
            for service_name, service in services.items():
                yield service_group, service_name, service

    def filter_services(self, include_names: list):
        filtered = {grp: {} for grp in self.config.services.editable_groups}
        include_names_extended = list(include_names).copy()

        for group, name, service in self._filter_services_by_name(include_names):
            filtered[group][name] = service

            for (
                required_group,
                required_name,
                required_service,
            ) in self._recursively_parse_requirements(service):
                filtered[required_group][required_name] = required_service
                include_names_extended.append(required_name)

        filtered["last_chance_service"] = self.config.services.last_chance_service
        filtered["timeout_service"] = self.config.services.timeout_service
        filtered["bot_annotator_selector"] = self.config.services.bot_annotator_selector
        filtered["skill_selectors"] = self.config.services.skill_selectors
        services = PipelineConfServiceList(**filtered)

        model_dict = {
            "connectors": self.config.connectors,
            "services": services,
        }
        config = self.GENERIC_MODEL(**model_dict)
        return include_names_extended, self.__class__(config)

    def add_service(
        self,
        name: str,
        service_type: str,
        definition: PipelineConfService,
        inplace: bool = False,
    ):
        """
        Adds service to config

        Args:
            name: service name
            service_type: service type in pipeline
            definition: generic service object
            inplace: if True, updates the config instance, returns a new copy of config instance otherwise

        Returns:
            config instance
        """
        services = self.config.copy().services
        getattr(services, service_type)[name] = definition

        model_dict = {
            "connectors": self.config.connectors,
            "services": services,
        }
        config = self.GENERIC_MODEL.parse_obj(model_dict)
        if inplace:
            self.config = config
            value = self
        else:
            value = self.__class__(config)
        return value

    def remove_service(self, service_type: str, name: str, inplace: bool = False):
        """
        Removes service from config.

        Args:
            service_type: service type in pipeline
            name: service name
            inplace: if True, updates the config instance, returns a new copy of config instance otherwise
        Returns:
            config instance
        """
        # TODO implement recursive removal of dependent services
        services = self.config.copy().services
        try:
            del getattr(services, service_type)[name]
        except AttributeError:
            raise KeyError(f"{service_type} is not a valid service group")
        except KeyError:
            raise KeyError(f"{name} is not in the service list")

        model_dict = {
            "connectors": self.config.connectors,
            "services": services,
        }
        config = self.GENERIC_MODEL.parse_obj(model_dict)
        if inplace:
            self.config = config
            value = self
        else:
            value = self.__class__(config)
        return value


class DreamComposeOverride(YmlDreamConfig):
    """
    Main class which wraps a ``docker-compose.override.yml`` config model.

    Implements or overrides methods specific to the docker compose override config.
    """

    DEFAULT_FILE_NAME = "docker-compose.override.yml"
    GENERIC_MODEL = ComposeOverride


class DreamComposeDev(YmlDreamConfig):
    """
    Main class which wraps a ``dev.yml`` config model.

    Implements or overrides methods specific to the dev config.
    """

    DEFAULT_FILE_NAME = "dev.yml"
    GENERIC_MODEL = ComposeDev


class DreamComposeProxy(YmlDreamConfig):
    """
    Main class which wraps a ``proxy.yml`` config model.

    Implements or overrides methods specific to the proxy config.
    """

    DEFAULT_FILE_NAME = "proxy.yml"
    GENERIC_MODEL = ComposeProxy


class DreamComposeLocal(YmlDreamConfig):
    """
    Main class which wraps a ``local.yml`` config model.

    Implements or overrides methods specific to the local config.
    """

    DEFAULT_FILE_NAME = "local.yml"
    GENERIC_MODEL = ComposeLocal


AnyConfigClass = Union[
    DreamPipeline,
    DreamComposeOverride,
    DreamComposeDev,
    DreamComposeProxy,
    DreamComposeLocal,
]

DreamConfigLiteral = Literal["pipeline_conf", "compose_override", "compose_dev", "compose_proxy"]


class DreamDist:
    def __init__(
        self,
        dist_path: Union[str, Path],
        name: str,
        dream_root: Union[str, Path],
        pipeline_conf: DreamPipeline = None,
        compose_override: DreamComposeOverride = None,
        compose_dev: DreamComposeDev = None,
        compose_proxy: DreamComposeProxy = None,
        compose_local: DreamComposeLocal = None,
    ):
        """
        Instantiates a new DreamDist object

        Args:
            dist_path: path to Dream distribution
            name: name of Dream distribution
            dream_root: path to Dream root directory
            pipeline_conf: instance of DreamPipeline config
            compose_override: instance of DreamComposeOverride config
            compose_dev: instance of DreamComposeDev config
            compose_proxy: instance of DreamComposeProxy config
            compose_local: instance of DreamComposeLocal config
        """
        self._dist_path = Path(dist_path)
        self._name = name
        self.dream_root = Path(dream_root)
        self.pipeline_conf = pipeline_conf
        self.compose_override = compose_override
        self.compose_dev = compose_dev
        self.compose_proxy = compose_proxy
        self.compose_local = compose_local
        self.temp_configs: Dict[str, AnyConfigClass] = {}  # {DreamConfig.DEFAULT_FILE_NAME: DreamConfig}

    @property
    def name(self):
        return self._name

    @name.setter
    def name(self, new_name):
        """
        Sets new name and also sets new path corresponding to the name
        """
        new_path = self.dist_path.with_name(new_name)

        self.dist_path = new_path

        self._name = new_name

    @property
    def dist_path(self):
        return self._dist_path

    @dist_path.setter
    def dist_path(self, new_path: Union[str, Path]):
        new_path = Path(new_path)

        self._check_if_distribution_path_is_available(new_path)
        self._check_if_path_located_in_correct_dream_directory(new_path)

        self._dist_path = new_path

    def _check_if_distribution_path_is_available(self, new_path: Path):
        """
        Checks if distribution dist_path doesn't match with any existing distribution
        """
        if Path(new_path).exists():
            raise ValueError(f"Distribution with path {new_path} already exists!")

    def _check_if_path_located_in_correct_dream_directory(self, new_path: Path):
        dream_assistant_path = self.dream_root / const.ASSISTANT_DISTS_DIR_NAME

        if new_path.parent != dream_assistant_path:
            raise ValueError(f"{new_path} must contain {dream_assistant_path}")

    @staticmethod
    def load_configs_with_default_filenames(
        dist_path: Union[str, Path],
        pipeline_conf: bool,
        compose_override: bool,
        compose_dev: bool,
        compose_proxy: bool,
        compose_local: bool,
    ) -> Dict[str, AnyConfigClass]:
        """
        Loads config objects using their default file names located under given Dream distribution path.

        Automatically discovers and loads all existing configs if all flags are set to False.

        Args:
            dist_path: path to Dream distribution
            pipeline_conf: if True, loads pipeline_conf.json
            compose_override: if True, loads docker-compose.override.yml
            compose_dev: if True, loads dev.yml
            compose_proxy: if True, loads proxy.yml
            compose_local: if True, loads local.yml

        Returns:
            dict with arg_names as keys, config_objects as values

        """
        kwargs = {}

        if not (pipeline_conf and compose_override and compose_dev and compose_proxy and compose_local):
            filenames_in_dist = [file.name for file in dist_path.iterdir()]

            pipeline_conf = DreamPipeline.DEFAULT_FILE_NAME in filenames_in_dist
            compose_dev = DreamComposeDev.DEFAULT_FILE_NAME in filenames_in_dist
            compose_override = DreamComposeOverride.DEFAULT_FILE_NAME in filenames_in_dist
            compose_proxy = DreamComposeProxy.DEFAULT_FILE_NAME in filenames_in_dist
            compose_local = DreamComposeLocal.DEFAULT_FILE_NAME in filenames_in_dist

        kwargs["pipeline_conf"] = DreamPipeline.from_dist(dist_path)
        if compose_override:
            kwargs["compose_override"] = DreamComposeOverride.from_dist(dist_path)
        if compose_dev:
            kwargs["compose_dev"] = DreamComposeDev.from_dist(dist_path)
        if compose_proxy:
            kwargs["compose_proxy"] = DreamComposeProxy.from_dist(dist_path)
        if compose_local:
            kwargs["compose_local"] = DreamComposeLocal.from_dist(dist_path)

        return kwargs

    @staticmethod
    def resolve_all_paths(
        dist_path: Union[str, Path] = None,
        name: str = None,
        dream_root: Union[str, Path] = None,
    ):
        """
        Resolves path to Dream distribution, its name, and Dream root path
        from either ``dist_path`` or ``name`` and ``dream_root``.

        Args:
            dist_path: path to Dream distribution
            name: name of Dream distribution
            dream_root: path to Dream root directory

        Returns:
            tuple of (distribution path, distribution name, dream root path)

        Raises:
            ValueError: not enough arguments to resolve
            NotADirectoryError: dist_path is not a valid Dream distribution directory
        """
        if dist_path:
            name, dream_root = DreamDist.resolve_name_and_dream_root(dist_path)
        elif name and dream_root:
            dist_path = DreamDist.resolve_dist_path(name, dream_root)
        else:
            raise ValueError("Provide either dist_path or name and dream_root")

        if not dist_path.exists() and dist_path.is_dir():
            raise NotADirectoryError(f"{dist_path} is not a Dream distribution")

        return dist_path, name, dream_root

    @staticmethod
    def resolve_dist_path(name: str, dream_root: Union[str, Path]):
        """
        Resolves path to Dream distribution from name and Dream root path.

        Args:
            name: name of Dream distribution
            dream_root: path to Dream root directory

        Returns:
            path to Dream distribution

        """
        return Path(dream_root) / const.ASSISTANT_DISTS_DIR_NAME / name

    @staticmethod
    def resolve_name_and_dream_root(path: Union[str, Path]):
        """
        Resolves name and Dream root directory path from Dream distribution path.

        Args:
            path: path to Dream distribution

        Returns:
            tuple of (name of Dream distribution, path to Dream root directory)

        """
        path = Path(path)
        return path.name, path.parents[1]

    @classmethod
    def from_name(
        cls,
        name: str,
        dream_root: Union[str, Path],
        pipeline_conf: bool = False,
        compose_override: bool = False,
        compose_dev: bool = False,
        compose_proxy: bool = False,
        compose_local: bool = False,
    ):
        """
        Loads Dream distribution from ``name`` and ``dream_root`` path with default configs.

        Automatically discovers and loads all existing configs if no configs flags provided.

        Args:
            name: Dream distribution name.
            dream_root: Dream root path.
            pipeline_conf: load `pipeline_conf.json` inside ``path``
            compose_override: load `docker-compose.override.yml` inside ``path``
            compose_dev: load `dev.yml` inside ``path``
            compose_proxy: load `proxy.yml` inside ``path``
            compose_local: load `local.yml` inside ``path``

        Returns:
            instance of DreamDist
        """
        dist_path, name, dream_root = DreamDist.resolve_all_paths(name=name, dream_root=dream_root)

        cls_kwargs = cls.load_configs_with_default_filenames(
            dist_path,
            pipeline_conf,
            compose_override,
            compose_dev,
            compose_proxy,
            compose_local,
        )

        return cls(dist_path, name, dream_root, **cls_kwargs)

    @classmethod
    def from_dist(
        cls,
        dist_path: Union[str, Path] = None,
        pipeline_conf: bool = False,
        compose_override: bool = False,
        compose_dev: bool = False,
        compose_proxy: bool = False,
        compose_local: bool = False,
    ):
        """
        Loads Dream distribution from ``dist_path`` with default configs.

        Automatically discovers and loads all existing configs if no configs flags provided.

        Args:
            dist_path: path to Dream distribution, e.g. ``~/dream/assistant_dists/dream``.
            pipeline_conf: load `pipeline_conf.json` inside ``path``
            compose_override: load `docker-compose.override.yml` inside ``path``
            compose_dev: load `dev.yml` inside ``path``
            compose_proxy: load `proxy.yml` inside ``path``
            compose_local: load `local.yml` inside ``path``
        Returns:
            instance of DreamDist
        """
        dist_path, name, dream_root = DreamDist.resolve_all_paths(dist_path=dist_path)

        cls_kwargs = cls.load_configs_with_default_filenames(
            dist_path,
            pipeline_conf,
            compose_override,
            compose_dev,
            compose_proxy,
            compose_local,
        )

        return cls(dist_path, name, dream_root, **cls_kwargs)

    def create_dist(
        self,
        name: str,
        dream_root: Union[str, Path],
        service_names: Optional[list] = None,
        pipeline_conf: bool = True,
        compose_override: bool = True,
        compose_dev: bool = True,
        compose_proxy: bool = True,
        compose_local: bool = True,
    ):
        """
        Creates Dream distribution inherited from another distribution.

        The new distribution only has services included in ``service_names``.

        Args:
            name: name of new Dream distribution
            dream_root: path to Dream root directory
            service_names: list of services to be included in new distribution
            pipeline_conf: load `pipeline_conf.json` inside ``path``
            compose_override: load `docker-compose.override.yml` inside ``path``
            compose_dev: load `dev.yml` inside ``path``
            compose_proxy: load `proxy.yml` inside ``path``
            compose_local: load `local.yml` inside ``path``
        Returns:
            instance of DreamDist
        """
        new_compose_override = None
        new_compose_dev = None
        new_compose_proxy = None
        new_compose_local = None

        all_names, new_pipeline_conf = self.pipeline_conf.filter_services(service_names)
        all_names += const.MANDATORY_SERVICES

        if compose_override:
            _, new_compose_override = self.compose_override.filter_services(all_names)

            new_agent_command = re.sub(
                f"assistant_dists/{self.name}/pipeline_conf.json",
                f"assistant_dists/{name}/pipeline_conf.json",
                new_compose_override.config.services["agent"].command,
            )
            new_compose_override.config.services["agent"].command = new_agent_command

            new_compose_override.config.services["agent"].environment["WAIT_HOSTS"] = ""
        if compose_dev:
            _, new_compose_dev = self.compose_dev.filter_services(all_names)
        if compose_proxy:
            _, new_compose_proxy = self.compose_proxy.filter_services(all_names)
        if compose_local:
            _, new_compose_local = self.compose_local.filter_services(all_names)

        return DreamDist(
            self.resolve_dist_path(name, dream_root),
            name,
            dream_root,
            new_pipeline_conf,
            new_compose_override,
            new_compose_dev,
            new_compose_proxy,
            new_compose_local,
        )

    def iter_loaded_configs(self):
        """
        Iterates over loaded config objects.

        Yields:
            config object

        """
        for config in [
            self.pipeline_conf,
            self.compose_override,
            self.compose_dev,
            self.compose_proxy,
            self.compose_local,
        ]:
            if config:
                yield config

    def iter_container_configs(self) -> Generator[Tuple[str, YmlDreamConfig], None, None]:
        config_names = [
            "compose_override",
            "compose_dev",
            "compose_proxy",
            "compose_local",
        ]

        for name in config_names:
            config = getattr(self, name)
            if config:
                yield name, config

    def iter_components(self, component_group: Literal["annotators", "skills"]):
        for group, name, service in self.pipeline_conf.iter_services():
            if group != component_group:
                continue

            compose_kwargs = {}
            container_name = self.pipeline_conf.resolve_container_name(service.connector)

            if container_name:
                for config_name, config in self.iter_container_configs():
                    compose_kwargs[config_name] = config.get_service(container_name)

            # TODO fix placeholder values
            yield Component(
                name=name,
                group=group,
                assistant_dist=self.name,
                pipeline_conf=service,
                metadata=ComponentMetadata(
                    type="retrieval",
                    display_name=" ".join(word.capitalize() for word in name.split("_")),
                    author="DeepPavlov",
                    description=f"One of the {group} used by {self.name} distribution. Add it to your distribution and try it out",
                    version="0.1.0",
                    date_created=datetime.datetime.now(),
                    ram_usage="1.0 GB",
                    gpu_usage="1.0 GB",
                    disk_usage="1.0 GB",
                    execution_time=1.5,
                ),
                **compose_kwargs,
            )

    def save(self, overwrite: bool = False):
        """
        Dumps current config objects to files.

        Args:
            overwrite: if True, overwrites existing files

        Returns:
            list of paths to saved config files
        """
        paths = []

        self.dist_path.mkdir(parents=True, exist_ok=overwrite)
        for config in self.iter_loaded_configs():
            path = config.to_dist(self.dist_path, overwrite)
            paths.append(path)

        return paths

    def add_dff_skill(self, name: str, port: int):
        """
        Adds DFF skill to distribution.

        Args:
            name: DFF skill name
            port: port where new DFF skill should be deployed

        Returns:
            path to new DFF skill
        """
        name_with_underscores = name.replace("-", "_")
        name_with_dashes = name.replace("_", "-")

        skill_dir = Path(self.dream_root) / const.SKILLS_DIR_NAME / name
        if skill_dir.exists():
            raise FileExistsError(f"{skill_dir} already exists!")

        pkg_source_dir = Path(__file__).parents[1]
        dff_template_dir = pkg_source_dir / "static" / "dff_template_skill"
        copytree(dff_template_dir, skill_dir)

        if self.pipeline_conf:
            pl_service = PipelineConfService(
                connector=PipelineConfConnector(
                    protocol="http",
                    timeout=2,
                    url=f"http://{name_with_dashes}:{port}/respond",
                ),
                dialog_formatter=f"state_formatters.dp_formatters:{name}_formatter",
                response_formatter="state_formatters.dp_formatters:skill_with_attributes_formatter_service",
                previous_services=["skill_selectors"],
                state_manager_method="add_hypothesis",
            )
            self.pipeline_conf.add_service(name_with_underscores, "skills", pl_service, inplace=True)

        if self.compose_override:
            override_service = ComposeContainer(
                env_file=[".env"],
                build=ContainerBuildDefinition(
                    args={"SERVICE_PORT": port, "SERVICE_NAME": name},
                    context=Path("."),
                    dockerfile=skill_dir / "Dockerfile",
                ),
                command=f"gunicorn --workers=1 server:app -b 0.0.0.0:{port} --reload --timeout 500",
                deploy=DeploymentDefinition(
                    resources=DeploymentDefinitionResources(
                        limits=DeploymentDefinitionResourcesArg(memory="1G"),
                        reservations=DeploymentDefinitionResourcesArg(memory="1G"),
                    )
                ),
            )
            self.compose_override.add_service(name_with_dashes, override_service, inplace=True)

        if self.compose_dev:
            dev_service = ComposeDevContainer(
                volumes=[f"./skills/{name}:/src", "./common:/src/common"],
                ports=[f"{port}:{port}"],
            )
            self.compose_dev.add_service(name_with_dashes, dev_service, inplace=True)

        if self.compose_proxy:
            proxy_service = ComposeContainer(
                command=["nginx", "-g", "daemon off;"],
                build=ContainerBuildDefinition(context=Path("dp/proxy"), dockerfile=Path("Dockerfile")),
                environment=[f"PROXY_PASS=dream.deeppavlov.ai:{port}", f"PORT={port}"],
            )
            self.compose_proxy.add_service(name_with_dashes, proxy_service, inplace=True)

        self.save(True)

        return skill_dir

    def create_local_yml(
        self,
        services: list,
        drop_ports: bool = True,
        single_replica: bool = True,
    ):
        """
        Creates local config for distribution.

        Picks up container definitions from dev and proxy configs,
        replaces selected proxy services with their definitions from dev config,
        and dumps the resulting config to ``local.yml``

        Args:
            services: list of service names which should be deployed locally
            drop_ports: if True, removes port definitions from local services
            single_replica: if True, adds deployment arguments to all services

        Returns:
            path to new local config

        """
        services = list(services) + ["agent", "mongo"]

        dev_config_part = self.compose_dev.filter_services(services, inplace=False)
        proxy_config_part = self.compose_proxy.filter_services(exclude_names=services, inplace=False)
        local_config = DreamComposeLocal(ComposeLocal(services=proxy_config_part.config.services))
        all_config_parts = {
            **dev_config_part.config.services,
            **proxy_config_part.config.services,
        }

        for name, s in all_config_parts.items():
            if name in services:
                service = ComposeLocalContainer.parse_obj(s)
                if drop_ports:
                    service.ports = None
            else:
                service = s

            if single_replica:
                service.deploy = DeploymentDefinition(mode="replicated", replicas=1)

            local_config.add_service(name, service, inplace=True)
        return local_config.to_dist(self.dist_path)

    def enable_service(
        self,
        config_type: DreamConfigLiteral,
        definition: Union[AnyContainer, PipelineConfService],
        service_name: str,
        service_type: str,
    ) -> None:
        """
        Stores config with the new service to temp configs storage

        Args:
            config_type: Literal["pipeline_conf", "compose_override", "compose_dev", "compose_proxy"]
            service_type: e.g. `post_annotators`
            definition: config to be added to temp storage with the new service
            service_name: name of the service to be added to config, e.g. `ner`
        """
        dream_temp_config = self._fetch_dream_temp_config(config_type)
        dream_temp_config.add_service(name=service_name, service_type=service_type, definition=definition, inplace=True)

        self.temp_configs[config_type] = dream_temp_config

    def disable_service(self, config_type: DreamConfigLiteral, service_type: str, service_name: str) -> None:
        """
        Removes service from the config

        Args:
            config_type: Literal["pipeline_conf", "compose_override", "compose_dev", "compose_proxy"]
            service_type: name of the service_type
            service_name: name of the service to be added to config
        """
        dream_temp_config = self._fetch_dream_temp_config(config_type)  # DreamDist.pipeline_conf, for example

        dream_temp_config.remove_service(service_type=service_type, name=service_name, inplace=True)
        self.temp_configs[config_type] = dream_temp_config

    def _fetch_dream_temp_config(self, config_type: DreamConfigLiteral):
        """
        Fetches DreamDist attribute with name `config_type` and copies it

        Args:
            config_type: Literal["pipeline_conf", "compose_override", "compose_dev", "compose_proxy"]
        """
        if self.temp_configs.get(config_type) is None:
            dream_config: AnyConfigClass = getattr(self, config_type)
            self.temp_configs[config_type] = dream_config

            if dream_config is None:
                raise AttributeError("The config is neither in the temp storage nor in the DreamDist attributes")
        else:
            dream_config = self.temp_configs[config_type]

        dream_temp_config = deepcopy(dream_config)

        return dream_temp_config

    def apply_temp_config(self, config_type: DreamConfigLiteral) -> None:
        """
        Replaces current config with the temp one.

        Args:
            config_type: Literal["pipeline_conf", "compose_override", "compose_dev", "compose_proxy"]
        """
        setattr(self, config_type, self.temp_configs[config_type])


def list_dists(dream_root: Union[Path, str]) -> List[DreamDist]:
    """
    Serializes configs from Dream assistant distributions to list of DreamDist objects

    Args:
        dream_root: path to Dream module

    Returns:
        dream_dists: python list of DreamDist objects

    """

    dist_path = Path(dream_root) / const.ASSISTANT_DISTS_DIR_NAME
    dream_dists = []
    distributions_paths = dist_path.iterdir()

    for distribution in distributions_paths:
        if distribution.is_file():
            continue

        try:
            dream_dist = DreamDist.from_dist(distribution)
            dream_dists.append(dream_dist)
        except FileNotFoundError:
            pass

    return dream_dists


def list_components(
    dream_root: Union[Path, str], component_group: Literal["annotators", "skills"]
) -> List[Component]:
    """Lists all components available in the group

    Args:
        dream_root: path to Dream module
        component_group: component group

    Returns:
        components: dictionary with names as keys and config_name: definition as values
    """
    components = []

    for dist in list_dists(dream_root):
        for component in dist.iter_components(component_group):
            components.append(component)

    return components<|MERGE_RESOLUTION|>--- conflicted
+++ resolved
@@ -3,12 +3,9 @@
 import re
 from pathlib import Path
 from shutil import copytree
-<<<<<<< HEAD
-from typing import Union, Any, Optional, Tuple, Dict, List, Literal
-from copy import deepcopy
-=======
+
 from typing import Union, Any, Optional, Tuple, Dict, List, Literal, Generator
->>>>>>> ab561141
+
 
 import yaml
 
