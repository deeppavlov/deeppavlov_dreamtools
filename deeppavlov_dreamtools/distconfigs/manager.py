import datetime
import json
import re
from pathlib import Path
from shutil import copytree

from typing import Union, Any, Optional, Tuple, Dict, List, Literal, Generator
from copy import deepcopy

import yaml

from deeppavlov_dreamtools.distconfigs.generics import (
    PipelineConf,
    ComposeOverride,
    ComposeDev,
    ComposeProxy,
    AnyConfig,
    AnyConfigType,
    PipelineConfServiceList,
    PipelineConfService,
    PipelineConfConnector,
    ComposeContainer,
    ComposeDevContainer,
    AnyContainer,
    ComposeLocal,
    DeploymentDefinition,
    ComposeLocalContainer,
    ContainerBuildDefinition,
    DeploymentDefinitionResources,
    DeploymentDefinitionResourcesArg,
    Component,
    ComponentMetadata,
    AnyComposeConfig,
)
from deeppavlov_dreamtools.distconfigs import const
from deeppavlov_dreamtools.utils import parse_connector_url


class BaseDreamConfig:
    """
    Base class which wraps a generic config model.

    Implements basic loaders and dumpers and defines constant class attributes.
    """

    DEFAULT_FILE_NAME: str
    GENERIC_MODEL: AnyConfig

    def __init__(self, config: AnyConfig):
        self.config = config

    @staticmethod
    def load(path: Union[Path, str]):
        raise NotImplementedError("Override this function")

    @staticmethod
    def dump(data: Any, path: Union[Path, str], overwrite: bool = False) -> Path:
        raise NotImplementedError("Override this function")

    @classmethod
    def from_path(cls, path: Union[str, Path]):
        """
        Loads config from file path

        Args:
            path: path to config file

        Returns:
            Dream config instance

        """
        data = cls.load(path)
        config = cls.GENERIC_MODEL.parse_obj(data)
        return cls(config)

    def to_path(self, path: Union[str, Path], overwrite: bool = False):
        """
        Saves config to file path

        Args:
            path: path to config file
            overwrite: if True, overwrites existing file

        Returns:
            path to config file

        """

        # Until .dict() with jsonable type serialization is implemented
        # we will have to use this workaround
        # https://github.com/samuelcolvin/pydantic/issues/1409
        config = json.loads(self.config.json(exclude_none=True))
        return self.dump(config, path, overwrite)

    @classmethod
    def from_dist(cls, dist_path: Union[str, Path]):
        """
        Loads config with default name from Dream distribution path

        Args:
            dist_path: path to Dream distribution

        Returns:
            Dream config instance

        """

        data = cls.load(Path(dist_path).resolve() / cls.DEFAULT_FILE_NAME)
        config = cls.GENERIC_MODEL.parse_obj(data)
        return cls(config)

    def to_dist(self, dist_path: Union[str, Path], overwrite: bool = False):
        """Saves config with default name to Dream distribution path

        Args:
            dist_path: path to Dream distribution
            overwrite: if True, overwrites existing file

        Returns:
            path to config file

        """

        # Until .dict() with jsonable type serialization is implemented
        # we will have to use this workaround
        # https://github.com/samuelcolvin/pydantic/issues/1409
        config = json.loads(self.config.json(exclude_none=True))
        path = Path(dist_path) / self.DEFAULT_FILE_NAME
        return self.dump(config, path, overwrite)

    def filter_services(self, include_names: list):
        """
        Filters services by name

        Args:
            include_names: only services with these names will be included

        Returns:

        """
        raise NotImplementedError("Override this function")


class JsonDreamConfig(BaseDreamConfig):
    """
    Base class which wraps a JSON config model.

    Implements or overrides common methods for JSON configs.
    """

    @staticmethod
    def load(path: Union[Path, str]):
        with open(path, "r", encoding="utf-8") as json_f:
            data = json.load(json_f)

        return data

    @staticmethod
    def dump(data: Any, path: Union[Path, str], overwrite: bool = False):
        mode = "w" if overwrite else "x"
        with open(path, mode, encoding="utf-8") as yml_f:
            json.dump(data, yml_f, indent=4)

        return path

    def filter_services(self, include_names: list):
        raise NotImplementedError("Override this function")


class YmlDreamConfig(BaseDreamConfig):
    """
    Base class which wraps a YML config model.

    Implements or overrides common methods for YML configs.
    """

    @staticmethod
    def load(path: Union[Path, str]):
        with open(path, "r", encoding="utf-8") as yml_f:
            data = yaml.load(yml_f, yaml.FullLoader)

        return data

    @staticmethod
    def dump(data: Any, path: Union[Path, str], overwrite: bool = False):
        mode = "w" if overwrite else "x"
        with open(path, mode, encoding="utf-8") as yml_f:
            yaml.dump(data, yml_f)

        return path

    def get_service(self, name: str) -> AnyContainer:
        return self.config.services.get(name)

    def iter_services(self):
        for s_name, s_definition in self.config.services.items():
            yield s_name, s_definition

    def filter_services(self, names: list):
        model_dict = {
            "version": self.config.version,
            "services": {k: v for k, v in self.config.services.items() if k in names},
        }
        config = self.GENERIC_MODEL.parse_obj(model_dict)
        return names, self.__class__(config)

    def add_service(self, name: str, definition: AnyContainer, inplace: bool = False):
        """
        Adds service to config

        Args:
            name: service name
            definition: generic service object
            inplace: if True, updates the config instance, returns a new copy of config instance otherwise

        Returns:
            config instance
        """
        services = self.config.copy().services
        services[name] = definition

        model_dict = {
            "version": self.config.version,
            "services": services,
        }
        config = self.GENERIC_MODEL.parse_obj(model_dict)
        if inplace:
            self.config = config
            value = self
        else:
            value = self.__class__(config)
        return value

    def remove_service(self, name: str, inplace: bool = False):
        """
        Removes service from config.

        Args:
            name: service name
            inplace: if True, updates the config instance, returns a new copy of config instance otherwise
        Returns:
            config instance
        """
        services = self.config.copy().services

        try:
            del services[name]
        except KeyError:
            raise KeyError(f"{name} is not in the service list")

        model_dict = {
            "version": self.config.version,
            "services": services,
        }
        config = self.GENERIC_MODEL.parse_obj(model_dict)
        if inplace:
            self.config = config
            value = self
        else:
            value = self.__class__(config)
        return value


class DreamPipeline(JsonDreamConfig):
    """
    Main class which wraps a ``pipeline_conf.json`` config model.

    Implements or overrides methods specific to the pipeline config.
    """

    DEFAULT_FILE_NAME = "pipeline_conf.json"
    GENERIC_MODEL = PipelineConf

    # @property
    # def container_names(self):
    #     for s in self._config.services.flattened_dict.values():
    #         host, _, _ = _parse_connector_url(s.connector_url)
    #         if host:
    #             yield host

    # def discover_host_port_endpoint(self, service: str):
    #     try:
    #         url = self._config.services.flattened_dict[service].connector_url
    #         host, port, endpoint = _parse_connector_url(url)
    #     except KeyError:
    #         raise KeyError(f"{service} not found in pipeline!")
    #
    #     return host, port, endpoint

    def _filter_services_by_name(self, names: list):
        for service_group in self.config.services.editable_groups:
            services = getattr(self.config.services, service_group)
            for service_name, service in services.items():
                if hasattr(service.connector, "url"):
                    url = service.connector.url
                    if url:
                        host, port, endpoint = parse_connector_url(url)
                        if host in names:
                            yield service_group, service_name, service
                else:
                    service_name = service_name.replace("_", "-")
                    if service_name in names:
                        yield service_group, service_name, service

    def _recursively_parse_requirements(self, service: PipelineConfService):
        previous_services = service.previous_services or []
        required_previous_services = service.required_previous_services or []

        for required_service_name in previous_services + required_previous_services:
            required_service_parts = required_service_name.split(".", maxsplit=1)
            if len(required_service_parts) > 1:
                required_group, required_name = required_service_parts
                service_group = getattr(self.config.services, required_group)
                required_service = service_group[required_name]
                yield required_group, required_name, required_service
                yield from self._recursively_parse_requirements(required_service)

    def resolve_container_name(self, connector: Union[str, PipelineConfConnector]):
        """Resolves container name for the provided connector by recursively parsing it

        Args:
            connector: instance of PipelineConfConnector

        Returns:
            container name or None
        """
        if isinstance(connector, str) and connector.startswith("connectors"):
            connector_name = connector.split(".", maxsplit=1)[-1]
            connector = self.config.connectors[connector_name]

        try:
            url = connector.url
        except AttributeError:
            name = None
        else:
            try:
                host, port, endpoint = parse_connector_url(url)
            except ValueError:
                name = None
            else:
                name = host

        return name

    def iter_services(self) -> Generator[Tuple[str, str, PipelineConfService], None, None]:
        for service_group in self.config.services.editable_groups:
            services = getattr(self.config.services, service_group)
            for service_name, service in services.items():
                yield service_group, service_name, service

    def filter_services(self, include_names: list):
        filtered = {grp: {} for grp in self.config.services.editable_groups}
        include_names_extended = list(include_names).copy()

        for group, name, service in self._filter_services_by_name(include_names):
            filtered[group][name] = service

            for (
                required_group,
                required_name,
                required_service,
            ) in self._recursively_parse_requirements(service):
                filtered[required_group][required_name] = required_service
                include_names_extended.append(required_name)

        filtered["last_chance_service"] = self.config.services.last_chance_service
        filtered["timeout_service"] = self.config.services.timeout_service
        filtered["bot_annotator_selector"] = self.config.services.bot_annotator_selector
        filtered["skill_selectors"] = self.config.services.skill_selectors
        services = PipelineConfServiceList(**filtered)

        model_dict = {
            "connectors": self.config.connectors,
            "services": services,
        }
        config = self.GENERIC_MODEL(**model_dict)
        return include_names_extended, self.__class__(config)

    def add_service(
        self,
        name: str,
        service_type: str,
        definition: PipelineConfService,
        inplace: bool = False,
    ):
        """
        Adds service to config

        Args:
            name: service name
            service_type: service type in pipeline
            definition: generic service object
            inplace: if True, updates the config instance, returns a new copy of config instance otherwise

        Returns:
            config instance
        """
        services = self.config.copy().services
        getattr(services, service_type)[name] = definition

        model_dict = {
            "connectors": self.config.connectors,
            "services": services,
        }
        config = self.GENERIC_MODEL.parse_obj(model_dict)
        if inplace:
            self.config = config
            value = self
        else:
            value = self.__class__(config)
        return value

    def remove_service(self, service_type: str, name: str, inplace: bool = False):
        """
        Removes service from config.

        Args:
            service_type: service type in pipeline
            name: service name
            inplace: if True, updates the config instance, returns a new copy of config instance otherwise
        Returns:
            config instance
        """
        # TODO implement recursive removal of dependent services
        services = self.config.copy().services
        try:
            del getattr(services, service_type)[name]
        except AttributeError:
            raise KeyError(f"{service_type} is not a valid service group")
        except KeyError:
            raise KeyError(f"{name} is not in the service list")

        model_dict = {
            "connectors": self.config.connectors,
            "services": services,
        }
        config = self.GENERIC_MODEL.parse_obj(model_dict)
        if inplace:
            self.config = config
            value = self
        else:
            value = self.__class__(config)
        return value

    def discover_port(self, service: PipelineConfService) -> Union[None, int]:
        """
        Extract port from service

        Returns:
            port in integer representation
        """
        port = None
        url = None

        try:
            url = service.connector.url
        except AttributeError:
            pass

        if url:
            host, port, endpoint = parse_connector_url(url)
            port = int(port)

        return port


class DreamComposeOverride(YmlDreamConfig):
    """
    Main class which wraps a ``docker-compose.override.yml`` config model.

    Implements or overrides methods specific to the docker compose override config.
    """

    DEFAULT_FILE_NAME = "docker-compose.override.yml"
    GENERIC_MODEL = ComposeOverride

    def discover_port(self, service: Union[ComposeContainer, str]) -> int:
        """
        Fetches port from docker-compose.override.yml file.

        Get ports from SERVICE_PORT and command section. In case of mismatching values
        """
        if isinstance(service, str):
            service = self.get_service(service)

        service_port = self._discover_service_port(service)
        command_port = self._discover_command_port(service)

        if service_port and command_port and service_port != command_port:
            raise ValueError(
                f"In the {self.__class__.DEFAULT_FILE_NAME} file there are mismatching ports from service and command sections: "
                f"\n{service_port=}\n{command_port=}"
            )

        return service_port or command_port

    def _discover_service_port(self, service: Union[ComposeContainer, str]) -> Union[None, int]:
        """
        Fetches port from `ARGS.SERVICE_PORT` section of docker-compose.override.yml file
        """
        if service.build.args is None:
            return None
        port = service.build.args.get("SERVICE_PORT")

        if not port:
            port = service.build.args.get("PORT")

        return int(port)

    def _discover_command_port(self, service: Union[ComposeContainer, str]) -> Union[None, int]:
        """
        Fetches port from `command` section of docker-compose.override.yml file
        """
        command_port = None
        command = service.command
        if not command:
            return None

        commands = command.split()
        for i, command in enumerate(commands):
            if command.startswith("0.0.0.0"):
                if ":" in command:
                    command_port = command.split(":", maxsplit=1)[-1]
                    break
            elif command in ["-p", "--port"]:
                command_port = commands[i + 1]

        return int(command_port)


class DreamComposeDev(YmlDreamConfig):
    """
    Main class which wraps a ``dev.yml`` config model.

    Implements or overrides methods specific to the dev config.
    """

    DEFAULT_FILE_NAME = "dev.yml"
    GENERIC_MODEL = ComposeDev

    def discover_port(self, service: Union[ComposeDevContainer, str]) -> int:
        """
        Fetches port from dev.yml file.

        Get ports from SERVICE_PORT and command section. In case of mismatching values
        """
        if isinstance(service, str):
            service = self.get_service(service)

        port = service.ports[-1].split(":")[-1]
        return int(port)


class DreamComposeProxy(YmlDreamConfig):
    """
    Main class which wraps a ``proxy.yml`` config model.

    Implements or overrides methods specific to the proxy config.
    """

    DEFAULT_FILE_NAME = "proxy.yml"
    GENERIC_MODEL = ComposeProxy

    def discover_port(self, service: Union[ComposeContainer, str]) -> int:
        """
        Fetches port from proxy.yml file.

        Get ports from SERVICE_PORT and command section. In case of mismatching values

        Example of proxy.yml service (assistant_dists/dream/proxy.yml):
        dff-program-y-skill:
            command: ["nginx", "-g", "daemon off;"]
            build:
            context: dp/proxy/
            dockerfile: Dockerfile
            environment:
                - PROXY_PASS=dream.deeppavlov.ai:8008
                - PORT=8008

        """
        if isinstance(service, str):
            service = self.get_service(service)

        environment_port = self._discover_environment_port(service)
        environment_proxy_pass_port = self._discover_proxy_pass_port(service)

        if environment_port != environment_proxy_pass_port:
            raise ValueError(
                f"In the {self.__class__.DEFAULT_FILE_NAME} file there are mismatching ports from service and command sections:"
                f"\n{environment_port=}\n{environment_proxy_pass_port=}"
            )

        return environment_port

    def _discover_environment_port(self, service: Union[ComposeContainer, str]) -> int:
        """
        Fetches port from `ARGS.SERVICE_PORT` section of docker-compose.override.yml file
        """
        port = None
        for env_object in service.environment:
            if env_object.startswith("PORT"):
                port = env_object.split("=")[1]

        return int(port)

    def _discover_proxy_pass_port(self, service: Union[ComposeContainer, str]) -> int:
        """
        Fetches port from `command` section of docker-compose.override.yml file
        """
        port = None
        for env_object in service.environment:
            if env_object.startswith("PROXY_PASS"):
                port = env_object.split(":")[-1]

        return int(port)


class DreamComposeLocal(YmlDreamConfig):
    """
    Main class which wraps a ``local.yml`` config model.

    Implements or overrides methods specific to the local config.
    """

    DEFAULT_FILE_NAME = "local.yml"
    GENERIC_MODEL = ComposeLocal


AnyConfigClass = Union[
    DreamPipeline,
    DreamComposeOverride,
    DreamComposeDev,
    DreamComposeProxy,
    DreamComposeLocal,
]

DreamConfigLiteral = Literal["pipeline_conf", "compose_override", "compose_dev", "compose_proxy"]


class DreamDist:
    def __init__(
        self,
        dist_path: Union[str, Path],
        name: str,
        dream_root: Union[str, Path],
        pipeline_conf: DreamPipeline = None,
        compose_override: DreamComposeOverride = None,
        compose_dev: DreamComposeDev = None,
        compose_proxy: DreamComposeProxy = None,
        compose_local: DreamComposeLocal = None,
    ):
        """
        Instantiates a new DreamDist object

        Args:
            dist_path: path to Dream distribution
            name: name of Dream distribution
            dream_root: path to Dream root directory
            pipeline_conf: instance of DreamPipeline config
            compose_override: instance of DreamComposeOverride config
            compose_dev: instance of DreamComposeDev config
            compose_proxy: instance of DreamComposeProxy config
            compose_local: instance of DreamComposeLocal config
        """
        self._dist_path = Path(dist_path)
        self._name = name
        self.dream_root = Path(dream_root)
        self.pipeline_conf = pipeline_conf
        self.compose_override = compose_override
        self.compose_dev = compose_dev
        self.compose_proxy = compose_proxy
        self.compose_local = compose_local
        self.temp_configs: Dict[str, AnyConfigClass] = {}  # {DreamConfig.DEFAULT_FILE_NAME: DreamConfig}

    @property
    def name(self):
        return self._name

    @name.setter
    def name(self, new_name):
        """
        Sets new name and also sets new path corresponding to the name
        """
        new_path = self.dist_path.with_name(new_name)

        self.dist_path = new_path

        self._name = new_name

    @property
    def dist_path(self):
        return self._dist_path

    @dist_path.setter
    def dist_path(self, new_path: Union[str, Path]):
        new_path = Path(new_path)

        self._check_if_distribution_path_is_available(new_path)
        self._check_if_path_located_in_correct_dream_directory(new_path)

        self._dist_path = new_path

    def _check_if_distribution_path_is_available(self, new_path: Path):
        """
        Checks if distribution dist_path doesn't match with any existing distribution
        """
        if Path(new_path).exists():
            raise ValueError(f"Distribution with path {new_path} already exists!")

    def _check_if_path_located_in_correct_dream_directory(self, new_path: Path):
        dream_assistant_path = self.dream_root / const.ASSISTANT_DISTS_DIR_NAME

        if new_path.parent != dream_assistant_path:
            raise ValueError(f"{new_path} must contain {dream_assistant_path}")

    @staticmethod
    def load_configs_with_default_filenames(
        dist_path: Union[str, Path],
        pipeline_conf: bool,
        compose_override: bool,
        compose_dev: bool,
        compose_proxy: bool,
        compose_local: bool,
    ) -> Dict[str, AnyConfigClass]:
        """
        Loads config objects using their default file names located under given Dream distribution path.

        Automatically discovers and loads all existing configs if all flags are set to False.

        Args:
            dist_path: path to Dream distribution
            pipeline_conf: if True, loads pipeline_conf.json
            compose_override: if True, loads docker-compose.override.yml
            compose_dev: if True, loads dev.yml
            compose_proxy: if True, loads proxy.yml
            compose_local: if True, loads local.yml

        Returns:
            dict with arg_names as keys, config_objects as values

        """
        kwargs = {}

        if not (pipeline_conf and compose_override and compose_dev and compose_proxy and compose_local):
            filenames_in_dist = [file.name for file in dist_path.iterdir()]

            pipeline_conf = DreamPipeline.DEFAULT_FILE_NAME in filenames_in_dist
            compose_dev = DreamComposeDev.DEFAULT_FILE_NAME in filenames_in_dist
            compose_override = DreamComposeOverride.DEFAULT_FILE_NAME in filenames_in_dist
            compose_proxy = DreamComposeProxy.DEFAULT_FILE_NAME in filenames_in_dist
            compose_local = DreamComposeLocal.DEFAULT_FILE_NAME in filenames_in_dist

        kwargs["pipeline_conf"] = DreamPipeline.from_dist(dist_path)
        if compose_override:
            kwargs["compose_override"] = DreamComposeOverride.from_dist(dist_path)
        if compose_dev:
            kwargs["compose_dev"] = DreamComposeDev.from_dist(dist_path)
        if compose_proxy:
            kwargs["compose_proxy"] = DreamComposeProxy.from_dist(dist_path)
        if compose_local:
            kwargs["compose_local"] = DreamComposeLocal.from_dist(dist_path)

        return kwargs

    @staticmethod
    def resolve_all_paths(
        dist_path: Union[str, Path] = None,
        name: str = None,
        dream_root: Union[str, Path] = None,
    ):
        """
        Resolves path to Dream distribution, its name, and Dream root path
        from either ``dist_path`` or ``name`` and ``dream_root``.

        Args:
            dist_path: path to Dream distribution
            name: name of Dream distribution
            dream_root: path to Dream root directory

        Returns:
            tuple of (distribution path, distribution name, dream root path)

        Raises:
            ValueError: not enough arguments to resolve
            NotADirectoryError: dist_path is not a valid Dream distribution directory
        """
        if dist_path:
            name, dream_root = DreamDist.resolve_name_and_dream_root(dist_path)
        elif name and dream_root:
            dist_path = DreamDist.resolve_dist_path(name, dream_root)
        else:
            raise ValueError("Provide either dist_path or name and dream_root")

        if not dist_path.exists() and dist_path.is_dir():
            raise NotADirectoryError(f"{dist_path} is not a Dream distribution")

        return dist_path, name, dream_root

    @staticmethod
    def resolve_dist_path(name: str, dream_root: Union[str, Path]):
        """
        Resolves path to Dream distribution from name and Dream root path.

        Args:
            name: name of Dream distribution
            dream_root: path to Dream root directory

        Returns:
            path to Dream distribution

        """
        return Path(dream_root) / const.ASSISTANT_DISTS_DIR_NAME / name

    @staticmethod
    def resolve_name_and_dream_root(path: Union[str, Path]):
        """
        Resolves name and Dream root directory path from Dream distribution path.

        Args:
            path: path to Dream distribution

        Returns:
            tuple of (name of Dream distribution, path to Dream root directory)

        """
        path = Path(path)
        return path.name, path.parents[1]

    @classmethod
    def from_name(
        cls,
        name: str,
        dream_root: Union[str, Path],
        pipeline_conf: bool = False,
        compose_override: bool = False,
        compose_dev: bool = False,
        compose_proxy: bool = False,
        compose_local: bool = False,
    ):
        """
        Loads Dream distribution from ``name`` and ``dream_root`` path with default configs.

        Automatically discovers and loads all existing configs if no configs flags provided.

        Args:
            name: Dream distribution name.
            dream_root: Dream root path.
            pipeline_conf: load `pipeline_conf.json` inside ``path``
            compose_override: load `docker-compose.override.yml` inside ``path``
            compose_dev: load `dev.yml` inside ``path``
            compose_proxy: load `proxy.yml` inside ``path``
            compose_local: load `local.yml` inside ``path``

        Returns:
            instance of DreamDist
        """
        dist_path, name, dream_root = DreamDist.resolve_all_paths(name=name, dream_root=dream_root)

        cls_kwargs = cls.load_configs_with_default_filenames(
            dist_path,
            pipeline_conf,
            compose_override,
            compose_dev,
            compose_proxy,
            compose_local,
        )

        return cls(dist_path, name, dream_root, **cls_kwargs)

    @classmethod
    def from_dist(
        cls,
        dist_path: Union[str, Path] = None,
        pipeline_conf: bool = False,
        compose_override: bool = False,
        compose_dev: bool = False,
        compose_proxy: bool = False,
        compose_local: bool = False,
    ):
        """
        Loads Dream distribution from ``dist_path`` with default configs.

        Automatically discovers and loads all existing configs if no configs flags provided.

        Args:
            dist_path: path to Dream distribution, e.g. ``~/dream/assistant_dists/dream``.
            pipeline_conf: load `pipeline_conf.json` inside ``path``
            compose_override: load `docker-compose.override.yml` inside ``path``
            compose_dev: load `dev.yml` inside ``path``
            compose_proxy: load `proxy.yml` inside ``path``
            compose_local: load `local.yml` inside ``path``
        Returns:
            instance of DreamDist
        """
        dist_path, name, dream_root = DreamDist.resolve_all_paths(dist_path=dist_path)

        cls_kwargs = cls.load_configs_with_default_filenames(
            dist_path,
            pipeline_conf,
            compose_override,
            compose_dev,
            compose_proxy,
            compose_local,
        )

        return cls(dist_path, name, dream_root, **cls_kwargs)

    def create_dist(
        self,
        name: str,
        dream_root: Union[str, Path],
        service_names: Optional[list] = None,
        pipeline_conf: bool = True,
        compose_override: bool = True,
        compose_dev: bool = True,
        compose_proxy: bool = True,
        compose_local: bool = True,
    ):
        """
        Creates Dream distribution inherited from another distribution.

        The new distribution only has services included in ``service_names``.

        Args:
            name: name of new Dream distribution
            dream_root: path to Dream root directory
            service_names: list of services to be included in new distribution
            pipeline_conf: load `pipeline_conf.json` inside ``path``
            compose_override: load `docker-compose.override.yml` inside ``path``
            compose_dev: load `dev.yml` inside ``path``
            compose_proxy: load `proxy.yml` inside ``path``
            compose_local: load `local.yml` inside ``path``
        Returns:
            instance of DreamDist
        """
        new_compose_override = None
        new_compose_dev = None
        new_compose_proxy = None
        new_compose_local = None

        all_names, new_pipeline_conf = self.pipeline_conf.filter_services(service_names)
        all_names += const.MANDATORY_SERVICES

        if compose_override:
            _, new_compose_override = self.compose_override.filter_services(all_names)

            new_agent_command = re.sub(
                f"assistant_dists/{self.name}/pipeline_conf.json",
                f"assistant_dists/{name}/pipeline_conf.json",
                new_compose_override.config.services["agent"].command,
            )
            new_compose_override.config.services["agent"].command = new_agent_command

            new_compose_override.config.services["agent"].environment["WAIT_HOSTS"] = ""
        if compose_dev:
            _, new_compose_dev = self.compose_dev.filter_services(all_names)
        if compose_proxy:
            _, new_compose_proxy = self.compose_proxy.filter_services(all_names)
        if compose_local:
            _, new_compose_local = self.compose_local.filter_services(all_names)

        return DreamDist(
            self.resolve_dist_path(name, dream_root),
            name,
            dream_root,
            new_pipeline_conf,
            new_compose_override,
            new_compose_dev,
            new_compose_proxy,
            new_compose_local,
        )

    def iter_loaded_configs(self):
        """
        Iterates over loaded config objects.

        Yields:
            config object

        """
        for config in [
            self.pipeline_conf,
            self.compose_override,
            self.compose_dev,
            self.compose_proxy,
            self.compose_local,
        ]:
            if config:
                yield config

    def iter_container_configs(self) -> Generator[Tuple[str, YmlDreamConfig], None, None]:
        config_names = [
            "compose_override",
            "compose_dev",
            "compose_proxy",
            "compose_local",
        ]

        for name in config_names:
            config = getattr(self, name)
            if config:
                yield name, config

    def iter_components(self, component_group: Literal["annotators", "skills"]):
        for group, name, service in self.pipeline_conf.iter_services():
            if group != component_group:
                continue

            compose_kwargs = {}
            container_name = self.pipeline_conf.resolve_container_name(service.connector)

            if container_name:
                for config_name, config in self.iter_container_configs():
                    compose_kwargs[config_name] = config.get_service(container_name)

            # TODO fix placeholder values
            yield Component(
                name=name,
                group=group,
                assistant_dist=self.name,
                pipeline_conf=service,
                metadata=ComponentMetadata(
                    type="retrieval",
                    display_name=" ".join(word.capitalize() for word in name.split("_")),
                    author="DeepPavlov",
                    description=f"One of the {group} used by {self.name} distribution. Add it to your distribution and try it out",
                    version="0.1.0",
                    date_created=datetime.datetime.now(),
                    ram_usage="1.0 GB",
                    gpu_usage="1.0 GB",
                    disk_usage="1.0 GB",
                    execution_time=1.5,
                ),
                **compose_kwargs,
            )

    def save(self, overwrite: bool = False):
        """
        Dumps current config objects to files.

        Args:
            overwrite: if True, overwrites existing files

        Returns:
            list of paths to saved config files
        """
        paths = []

        self.dist_path.mkdir(parents=True, exist_ok=overwrite)
        for config in self.iter_loaded_configs():
            path = config.to_dist(self.dist_path, overwrite)
            paths.append(path)

        return paths

    def add_dff_skill(self, name: str, port: int):
        """
        Adds DFF skill to distribution.

        Args:
            name: DFF skill name
            port: port where new DFF skill should be deployed

        Returns:
            path to new DFF skill
        """
        name_with_underscores = name.replace("-", "_")
        name_with_dashes = name.replace("_", "-")

        skill_dir = Path(self.dream_root) / const.SKILLS_DIR_NAME / name
        if skill_dir.exists():
            raise FileExistsError(f"{skill_dir} already exists!")

        pkg_source_dir = Path(__file__).parents[1]
        dff_template_dir = pkg_source_dir / "static" / "dff_template_skill"
        copytree(dff_template_dir, skill_dir)

        if self.pipeline_conf:
            pl_service = PipelineConfService(
                connector=PipelineConfConnector(
                    protocol="http",
                    timeout=2,
                    url=f"http://{name_with_dashes}:{port}/respond",
                ),
                dialog_formatter=f"state_formatters.dp_formatters:{name}_formatter",
                response_formatter="state_formatters.dp_formatters:skill_with_attributes_formatter_service",
                previous_services=["skill_selectors"],
                state_manager_method="add_hypothesis",
            )
            self.pipeline_conf.add_service(name_with_underscores, "skills", pl_service, inplace=True)

        if self.compose_override:
            override_service = ComposeContainer(
                env_file=[".env"],
                build=ContainerBuildDefinition(
                    args={"SERVICE_PORT": port, "SERVICE_NAME": name},
                    context=Path("."),
                    dockerfile=skill_dir / "Dockerfile",
                ),
                command=f"gunicorn --workers=1 server:app -b 0.0.0.0:{port} --reload --timeout 500",
                deploy=DeploymentDefinition(
                    resources=DeploymentDefinitionResources(
                        limits=DeploymentDefinitionResourcesArg(memory="1G"),
                        reservations=DeploymentDefinitionResourcesArg(memory="1G"),
                    )
                ),
            )
            self.compose_override.add_service(name_with_dashes, override_service, inplace=True)

        if self.compose_dev:
            dev_service = ComposeDevContainer(
                volumes=[f"./skills/{name}:/src", "./common:/src/common"],
                ports=[f"{port}:{port}"],
            )
            self.compose_dev.add_service(name_with_dashes, dev_service, inplace=True)

        if self.compose_proxy:
            proxy_service = ComposeContainer(
                command=["nginx", "-g", "daemon off;"],
                build=ContainerBuildDefinition(context=Path("dp/proxy"), dockerfile=Path("Dockerfile")),
                environment=[f"PROXY_PASS=dream.deeppavlov.ai:{port}", f"PORT={port}"],
            )
            self.compose_proxy.add_service(name_with_dashes, proxy_service, inplace=True)

        self.save(True)

        return skill_dir

    def create_local_yml(
        self,
        services: list,
        drop_ports: bool = True,
        single_replica: bool = True,
    ):
        """
        Creates local config for distribution.

        Picks up container definitions from dev and proxy configs,
        replaces selected proxy services with their definitions from dev config,
        and dumps the resulting config to ``local.yml``

        Args:
            services: list of service names which should be deployed locally
            drop_ports: if True, removes port definitions from local services
            single_replica: if True, adds deployment arguments to all services

        Returns:
            path to new local config

        """
        services = list(services) + ["agent", "mongo"]

        dev_config_part = self.compose_dev.filter_services(services, inplace=False)
        proxy_config_part = self.compose_proxy.filter_services(exclude_names=services, inplace=False)
        local_config = DreamComposeLocal(ComposeLocal(services=proxy_config_part.config.services))
        all_config_parts = {
            **dev_config_part.config.services,
            **proxy_config_part.config.services,
        }

        for name, s in all_config_parts.items():
            if name in services:
                service = ComposeLocalContainer.parse_obj(s)
                if drop_ports:
                    service.ports = None
            else:
                service = s

            if single_replica:
                service.deploy = DeploymentDefinition(mode="replicated", replicas=1)

            local_config.add_service(name, service, inplace=True)
        return local_config.to_dist(self.dist_path)

    def enable_service(
        self,
        config_type: DreamConfigLiteral,
        definition: Union[AnyContainer, PipelineConfService],
        service_name: str,
        service_type: str,
    ) -> None:
        """
        Stores config with the new service to temp configs storage

        Args:
            config_type: Literal["pipeline_conf", "compose_override", "compose_dev", "compose_proxy"]
            service_type: e.g. `post_annotators`
            definition: config to be added to temp storage with the new service
            service_name: name of the service to be added to config, e.g. `ner`
        """
        dream_temp_config = self._fetch_dream_temp_config(config_type)
        dream_temp_config.add_service(name=service_name, service_type=service_type, definition=definition, inplace=True)

        self.temp_configs[config_type] = dream_temp_config

    def disable_service(self, config_type: DreamConfigLiteral, service_type: str, service_name: str) -> None:
        """
        Removes service from the config

        Args:
            config_type: Literal["pipeline_conf", "compose_override", "compose_dev", "compose_proxy"]
            service_type: name of the service_type
            service_name: name of the service to be added to config
        """
        dream_temp_config = self._fetch_dream_temp_config(config_type)  # DreamDist.pipeline_conf, for example

        dream_temp_config.remove_service(service_type=service_type, name=service_name, inplace=True)
        self.temp_configs[config_type] = dream_temp_config

    def _fetch_dream_temp_config(self, config_type: DreamConfigLiteral):
        """
        Fetches DreamDist attribute with name `config_type` and copies it

        Args:
            config_type: Literal["pipeline_conf", "compose_override", "compose_dev", "compose_proxy"]
        """
        if self.temp_configs.get(config_type) is None:
            dream_config: AnyConfigClass = getattr(self, config_type)
            self.temp_configs[config_type] = dream_config

            if dream_config is None:
                raise AttributeError("The config is neither in the temp storage nor in the DreamDist attributes")
        else:
            dream_config = self.temp_configs[config_type]

        dream_temp_config = deepcopy(dream_config)

        return dream_temp_config

    def apply_temp_config(self, config_type: DreamConfigLiteral) -> None:
        """
        Replaces current config with the temp one.

        Args:
            config_type: Literal["pipeline_conf", "compose_override", "compose_dev", "compose_proxy"]
        """
        setattr(self, config_type, self.temp_configs[config_type])

    def check_ports(self):
        """
        Checks all available dream distributions configs for matching ports in services

        Example of service with mismatching ports(proxy.yml):
        ```
        dialogpt-persona-based:
            command: [ "nginx", "-g", "daemon off;" ]
            build:
              context: dp/proxy/
              dockerfile: Dockerfile
            environment:
              - PROXY_PASS=dream.deeppavlov.ai:8131
              - PORT=8125
        ```
        """
        mismatching_ports_info: List[str] = []

        for config in self.iter_loaded_configs():
            if isinstance(config, DreamPipeline):
                for service_group, service_name, service in config.iter_services():
                    config.discover_port(service)
            else:
                for service_name, service in config.iter_services():
                    if service_name in const.NON_SERVICES:
                        continue
                    try:
                        config.discover_port(service)
                    except ValueError as e:
                        mismatching_ports_info.append(f"{service_name}: {str(e)}")
        if mismatching_ports_info:
            raise ValueError("\n".join(mismatching_ports_info))


def list_dists(dream_root: Union[Path, str]) -> List[DreamDist]:
    """
    Serializes configs from Dream assistant distributions to list of DreamDist objects

    Args:
        dream_root: path to Dream module

    Returns:
        dream_dists: python list of DreamDist objects

    """

    dist_path = Path(dream_root) / const.ASSISTANT_DISTS_DIR_NAME
    dream_dists = []
    distributions_paths = dist_path.iterdir()

    for distribution in distributions_paths:
        if distribution.is_file():
            continue

        try:
            dream_dist = DreamDist.from_dist(distribution)
            dream_dists.append(dream_dist)
        except FileNotFoundError:
            pass

    return dream_dists


<<<<<<< HEAD
def list_components(
    dream_root: Union[Path, str], component_group: Literal["annotators", "skills"]
) -> List[Component]:
=======
def list_components(dream_root: Union[Path, str], component_group: Literal["annotators", "skills"]) -> List[Component]:
>>>>>>> 47f2187d
    """Lists all components available in the group

    Args:
        dream_root: path to Dream module
        component_group: component group

    Returns:
        components: dictionary with names as keys and config_name: definition as values
    """
    components = []

    for dist in list_dists(dream_root):
        for component in dist.iter_components(component_group):
            components.append(component)
<<<<<<< HEAD
=======

    return components


def check_ports_in_all_distributions(dream_root: Union[Path, str]):
    """
    Checks all available dream assistant distributions for matching ports in services

    Example of service with mismatching ports(proxy.yml):
    ```
    dialogpt-persona-based:
        command: [ "nginx", "-g", "daemon off;" ]
        build:
          context: dp/proxy/
          dockerfile: Dockerfile
        environment:
          - PROXY_PASS=dream.deeppavlov.ai:8131
          - PORT=8125
    ```
    """
    mismatching_ports_info: List[str] = []

    for dream_dist in list_dists(dream_root):
        try:
            dream_dist.check_ports()
        except ValueError as e:
            mismatching_ports_info.append(f"{dream_dist.dist_path}:\n{str(e)}")
>>>>>>> 47f2187d

    if mismatching_ports_info:
        raise ValueError(f"{' '.join(mismatching_ports_info)}\n")<|MERGE_RESOLUTION|>--- conflicted
+++ resolved
@@ -1299,13 +1299,9 @@
     return dream_dists
 
 
-<<<<<<< HEAD
 def list_components(
     dream_root: Union[Path, str], component_group: Literal["annotators", "skills"]
 ) -> List[Component]:
-=======
-def list_components(dream_root: Union[Path, str], component_group: Literal["annotators", "skills"]) -> List[Component]:
->>>>>>> 47f2187d
     """Lists all components available in the group
 
     Args:
@@ -1320,8 +1316,6 @@
     for dist in list_dists(dream_root):
         for component in dist.iter_components(component_group):
             components.append(component)
-<<<<<<< HEAD
-=======
 
     return components
 
@@ -1349,7 +1343,6 @@
             dream_dist.check_ports()
         except ValueError as e:
             mismatching_ports_info.append(f"{dream_dist.dist_path}:\n{str(e)}")
->>>>>>> 47f2187d
 
     if mismatching_ports_info:
         raise ValueError(f"{' '.join(mismatching_ports_info)}\n")