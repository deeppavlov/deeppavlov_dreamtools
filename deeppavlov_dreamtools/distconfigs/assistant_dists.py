--- conflicted
+++ resolved
@@ -1036,12 +1036,8 @@
             f"services/agent_services/service_configs/{agent_service_name}",
             agent_service_name,
             f"assistant_dists/{name}/pipeline_conf.json",
-<<<<<<< HEAD
-            environment=self.pipeline.agent.service.environment
-=======
             environment=self.pipeline.agent.service.environment,
             lang=lang,
->>>>>>> c12c335c
         )
 
         agent_last_chance_response = {
